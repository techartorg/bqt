--- conflicted
+++ resolved
@@ -4,131 +4,10 @@
 file, You can obtain one at https://mozilla.org/MPL/2.0/.
 """
 
-# CRITICAL: Fix bpy.app submodules BEFORE importing any Qt/PySide modules
-# This prevents Shiboken from failing when it tries to introspect bpy.app.translations/handlers
-# See: https://github.com/techartorg/bqt/issues/127
+import os
 import sys
-<<<<<<< HEAD
-
-# Modules that need patching for Shiboken compatibility
-_BPY_APP_MODULES_TO_PATCH = ['translations', 'handlers']
-
-
-def _create_bpy_app_wrapper(original, module_name):
-    """Create a compatibility wrapper for bpy.app submodules.
-
-    Args:
-        original: The original bpy.app submodule object
-        module_name: Name of the module (e.g., 'translations', 'handlers')
-    """
-    class BpyAppModuleWrapper:
-        __slots__ = ('_orig',)
-
-        def __init__(self, orig):
-            object.__setattr__(self, '_orig', orig)
-
-        def __getattr__(self, name):
-            # Provide missing attributes that Shiboken expects
-            if name == '__name__':
-                return 'bpy.app.{}'.format(module_name)
-            elif name == '__module__':
-                return 'bpy.app'
-            elif name == '__qualname__':
-                return module_name
-            elif name == '__ne__':
-                return lambda self, other: not self.__eq__(other)
-            elif name == '__doc__':
-                return 'Blender {} compatibility wrapper'.format(module_name)
-            return getattr(object.__getattribute__(self, '_orig'), name)
-
-        def __setattr__(self, name, value):
-            if name == '_orig':
-                object.__setattr__(self, name, value)
-            else:
-                setattr(object.__getattribute__(self, '_orig'), name, value)
-
-        def __dir__(self):
-            orig = object.__getattribute__(self, '_orig')
-            orig_attrs = dir(orig) if hasattr(orig, '__dir__') else []
-            extra_attrs = ['__name__', '__module__', '__qualname__', '__ne__', '__doc__']
-            return list(set(orig_attrs + extra_attrs))
-
-        def __repr__(self):
-            return '<BpyAppModuleWrapper for bpy.app.{}>'.format(module_name)
-
-    return BpyAppModuleWrapper(original)
-
-
-def _patch_bpy_module_in_sys_modules(module_name):
-    """Patch bpy.app.{module_name} in sys.modules if it exists and needs patching."""
-    full_name = "bpy.app.{}".format(module_name)
-    if full_name not in sys.modules:
-        return False
-
-    module = sys.modules[full_name]
-    required_attrs = ['__name__', '__module__', '__qualname__']
-
-    # Only patch if missing required attributes
-    if all(hasattr(module, attr) for attr in required_attrs):
-        return False
-
-    wrapped = _create_bpy_app_wrapper(module, module_name)
-    sys.modules[full_name] = wrapped
-    return True
-
-
-def _fix_existing_bpy_module(module_name):
-    """Fix bpy.app.{module_name} if it already exists and needs patching."""
-    import bpy
-    if not hasattr(bpy.app, module_name):
-        return False
-
-    module = getattr(bpy.app, module_name)
-    required_attrs = ['__name__', '__module__', '__qualname__']
-
-    # Only fix if missing required attributes
-    if all(hasattr(module, attr) for attr in required_attrs):
-        return False
-
-    # Try direct attribute setting first
-    attrs_to_add = {
-        '__name__': 'bpy.app.{}'.format(module_name),
-        '__module__': 'bpy.app',
-        '__qualname__': module_name,
-    }
-
-    try:
-        for attr_name, attr_value in attrs_to_add.items():
-            if not hasattr(module, attr_name):
-                setattr(module, attr_name, attr_value)
-        return True
-    except (AttributeError, TypeError):
-        # If direct setting fails, use wrapper
-        wrapped = _create_bpy_app_wrapper(module, module_name)
-        setattr(bpy.app, module_name, wrapped)
-        return True
-
-=======
 from pathlib import Path
 import logging
->>>>>>> a84bc8b6
-
-def _apply_bpy_app_patches():
-    """Apply all bpy.app module patches. Order matters!"""
-    # First patch sys.modules
-    for module_name in _BPY_APP_MODULES_TO_PATCH:
-        _patch_bpy_module_in_sys_modules(module_name)
-
-    # Then fix existing modules
-    for module_name in _BPY_APP_MODULES_TO_PATCH:
-        _fix_existing_bpy_module(module_name)
-
-
-# Apply patches immediately before any Qt/PySide imports
-_apply_bpy_app_patches()
-
-import os
-from pathlib import Path
 
 # add to sys path so we can import bqt
 current_dir = str(Path(__file__).parent.parent)
@@ -213,16 +92,12 @@
         logger.debug("BQT_LOG_LEVEL not set, using default 'WARNING'")
         log_level_name = "WARNING"
     if log_level_name not in ["DEBUG", "INFO", "WARNING", "ERROR", "CRITICAL"]:
-        logger.warning("BQT_LOG_LEVEL is set to invalid value '{}', using default 'WARNING'".format(log_level_name))
+        logger.warning(f"BQT_LOG_LEVEL is set to invalid value '{log_level_name}', using default 'WARNING'")
         log_level_name = "WARNING"
     # print(f"BQT_LOG_LEVEL is set to '{log_level_name}'")
     log_level = logging.getLevelName(log_level_name)
     logger.setLevel(log_level)
-    # encoding parameter was added in Python 3.9, use conditional for Blender 2.83 compatibility
-    if sys.version_info >= (3, 9):
-        logging.basicConfig(encoding='utf-8')
-    else:
-        logging.basicConfig()
+    logging.basicConfig(encoding='utf-8')
 
 
 def register():
