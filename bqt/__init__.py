"""
This Source Code Form is subject to the terms of the Mozilla Public
License, v. 2.0. If a copy of the MPL was not distributed with this
file, You can obtain one at https://mozilla.org/MPL/2.0/.
"""

import atexit
import os
import sys
import ctypes
import bpy
<<<<<<< HEAD
=======
import PySide2.QtCore as QtCore
>>>>>>> 90264350
from PySide2.QtWidgets import QApplication
from .blender_applications import BlenderApplication


# GLOBALS #
TICK = 1.0 / float(os.getenv("BQT_TICK_RATE", "30"))


class QOperator(bpy.types.Operator):
    """
    QOperator is a subclass of the Blender `bpy.types.Operator`
    It instantiates the application if one does not exist already
    """
    bl_idname = "qoperator.global_app"
    bl_label = "Global QApplication"

    def __init__(self):
        super().__init__()
        self._qapp = None

    def execute(self, context) -> set:
        """
        Args:
            context: Blender Context

        Returns:
            set
        """
        self._qapp = instantiate_application()
        return {'PASS_THROUGH'}


# bpy.ops.bqt.return_focus
class QFocusOperator(bpy.types.Operator):
    bl_idname = "bqt.return_focus"
    bl_label = "Fix bug related to bqt focus"
    bl_description = "Fix bug related to bqt focus"
    bl_options = {'INTERNAL'}

    def __init__(self):
        super().__init__()
        # self._qapp = instantiate_application()  # this triggers blender qt wrap

    def __del__(self):
        pass

    def invoke(self, context, event):
        """
        every time blender opens a new file, the context resets, losing the focus-hook.
        Re-instantiate the hook that returns focus to blender on alt tab bug

        ensure this is not called twice! or blender might crash on load new file
        """
        context.window_manager.modal_handler_add(self)
        return {"RUNNING_MODAL"}

    def modal(self, context, event):
        """
        pass all events (e.g. keypress, mouse-move, ...) to detect_keyboard
        """
        # if context.area:
        #     context.area.tag_redraw()
        self.detect_keyboard(event)
        return {"PASS_THROUGH"}

    def detect_keyboard(self, event):
        """
<<<<<<< HEAD
        detect when blender receives focus, and forces a release of all keys that cause bugs
=======
        detect when blender receives focus, and force a release of 'stuck' keys
>>>>>>> 90264350
        """

        self._qapp = QApplication.instance()
        if not self._qapp:
            # wait until bqt has started the QApplication
            return

        if self._qapp.just_focused:
            self._qapp.just_focused = False

            # key codes from https://itecnote.com/tecnote/python-simulate-keydown/
<<<<<<< HEAD

            # if the first key we press is one of the following,
            # don't simulate a key release, since it will cause a minor bug
            # (the first keypress on alt tab in will be ignored, e.g. ctrl + v will just be v)
            # otherwise we can safely release all keys that might be stuck down

            # don't check for event.alt, if it's stuck it will be true when not pressed
            if '_ALT' not in event.type:  # event.type is the current button pressed
                ctypes.windll.user32.keybd_event(0x12, 0, 2, 0)  # Alt up
            if '_CTRL' not in event.type:
                ctypes.windll.user32.keybd_event(0x11, 0, 2, 0)  # Ctrl up
            if '_SHIFT' not in event.type:
                ctypes.windll.user32.keybd_event(0x10, 0, 2, 0)  # Shift up
=======
            keycodes = [
                ('_ALT', 0x12),
                ('_CONTROL', 0x11),
                ('_SHIFT', 0x10),
                ('VK_LWIN', 0x5B),
                ('VK_RWIN', 0x5C),
             ]

            for name, code in keycodes:
                # if the first key pressed is one of the following,
                # don't simulate a key release, since it will cause a minor bug
                # (the first keypress on re-focus blender will be ignored, e.g. ctrl + v will just be v)
                if name not in event.type:
                    # safely release all other keys that might be stuck down
                    ctypes.windll.user32.keybd_event(code, 0, 2, 0)  # release key
>>>>>>> 90264350


# CORE FUNCTIONS #
def instantiate_application() -> BlenderApplication:
    """
    Create an instance of Blender Application

    Returns BlenderApplication: Application Instance

    """
    # enable dpi scale, run before creating QApplication
    QApplication.setHighDpiScaleFactorRoundingPolicy(QtCore.Qt.HighDpiScaleFactorRoundingPolicy.PassThrough)
    QApplication.setAttribute(QtCore.Qt.AA_EnableHighDpiScaling)
    QApplication.setAttribute(QtCore.Qt.AA_UseHighDpiPixmaps)
    app = QApplication.instance()
    if not app:
        app = load_os_module()
        # bpy.app.timers.register(on_update, persistent=True)
    return app


def load_os_module() -> object:
    """
    Loads the correct OS platform Application Class

    Returns: Instance of BlenderApplication

    """

    import sys
    operating_system = sys.platform
    if operating_system == 'darwin':
        from .blender_applications.darwin_blender_application import DarwinBlenderApplication
        return DarwinBlenderApplication(sys.argv)
    if operating_system in ['linux', 'linux2']:
        # TODO: LINUX module
        pass
    elif operating_system == 'win32':
        from .blender_applications.win32_blender_application import Win32BlenderApplication
        return Win32BlenderApplication(sys.argv)


# def on_update() -> float:
#     """
#     Checks per Blender timer tick to verify if application should close
#
#     Returns: Tick Rate
#
#     """
#     return TICK


@bpy.app.handlers.persistent
def add_focus_handle(dummy):
    # create a modal operator to return focus to blender to fix alt tab bug
    bpy.ops.bqt.return_focus('INVOKE_DEFAULT')


@bpy.app.handlers.persistent
def create_global_app(dummy):
    # if 'startup' in __file__ and not os.getenv('BQT_DISABLE_STARTUP'):
    if not os.getenv('BQT_DISABLE_STARTUP'):
        bpy.ops.qoperator.global_app()  # wrap blender in QT

    # after blender is wrapped in QWindow,
    # remove the  handle so blender is not wrapped again when opening a new scene
    bpy.app.handlers.load_post.remove(create_global_app)


def register():
    """
    Register Blender Operator classes

    Returns: None

    """
    bpy.utils.register_class(QOperator)
    bpy.utils.register_class(QFocusOperator)

    # if create_global_app not in bpy.app.handlers.load_post:  # this is useless since create_global_app removes itself from load_post?

    # (re-)add focus handle after EVERY scene is loaded
    bpy.app.handlers.load_post.append(add_focus_handle)

    # append add_focus_handle before create_global_app,
    # else it doesn't run on blender startup
    # guessing that wrapping blender in QT interrupts load_post
    # resulting in the load_post handler not called on blender startup

    # use load_post since blender doesn't like data changed before scene is loaded,
    # wrap blender after first scene is loaded
    bpy.app.handlers.load_post.append(create_global_app)


def unregister():
    """
    Unregister Blender Operator classes

    Returns: None

    """
    bpy.utils.unregister_class(QFocusOperator)
    bpy.utils.unregister_class(QOperator)
    if create_global_app in bpy.app.handlers.load_post:
        bpy.app.handlers.load_post.remove(create_global_app)
    if add_focus_handle in bpy.app.handlers.load_post:
        bpy.app.handlers.load_post.remove(add_focus_handle)


def on_exit():
    """Close BlenderApplication instance on exit"""
    app = QApplication.instance()
    if app:
        app.store_window_geometry()
        app.quit()


atexit.register(on_exit)


if __name__ == '__main__':
    try:
        unregister()
    except (ValueError, TypeError) as e:
        print(f"Failed to unregister QOperator: {e}")

    register()<|MERGE_RESOLUTION|>--- conflicted
+++ resolved
@@ -9,10 +9,7 @@
 import sys
 import ctypes
 import bpy
-<<<<<<< HEAD
-=======
 import PySide2.QtCore as QtCore
->>>>>>> 90264350
 from PySide2.QtWidgets import QApplication
 from .blender_applications import BlenderApplication
 
@@ -80,11 +77,7 @@
 
     def detect_keyboard(self, event):
         """
-<<<<<<< HEAD
-        detect when blender receives focus, and forces a release of all keys that cause bugs
-=======
         detect when blender receives focus, and force a release of 'stuck' keys
->>>>>>> 90264350
         """
 
         self._qapp = QApplication.instance()
@@ -96,21 +89,6 @@
             self._qapp.just_focused = False
 
             # key codes from https://itecnote.com/tecnote/python-simulate-keydown/
-<<<<<<< HEAD
-
-            # if the first key we press is one of the following,
-            # don't simulate a key release, since it will cause a minor bug
-            # (the first keypress on alt tab in will be ignored, e.g. ctrl + v will just be v)
-            # otherwise we can safely release all keys that might be stuck down
-
-            # don't check for event.alt, if it's stuck it will be true when not pressed
-            if '_ALT' not in event.type:  # event.type is the current button pressed
-                ctypes.windll.user32.keybd_event(0x12, 0, 2, 0)  # Alt up
-            if '_CTRL' not in event.type:
-                ctypes.windll.user32.keybd_event(0x11, 0, 2, 0)  # Ctrl up
-            if '_SHIFT' not in event.type:
-                ctypes.windll.user32.keybd_event(0x10, 0, 2, 0)  # Shift up
-=======
             keycodes = [
                 ('_ALT', 0x12),
                 ('_CONTROL', 0x11),
@@ -126,7 +104,6 @@
                 if name not in event.type:
                     # safely release all other keys that might be stuck down
                     ctypes.windll.user32.keybd_event(code, 0, 2, 0)  # release key
->>>>>>> 90264350
 
 
 # CORE FUNCTIONS #
@@ -155,8 +132,6 @@
     Returns: Instance of BlenderApplication
 
     """
-
-    import sys
     operating_system = sys.platform
     if operating_system == 'darwin':
         from .blender_applications.darwin_blender_application import DarwinBlenderApplication
